// Copyright (c) Mainflux
// SPDX-License-Identifier: Apache-2.0

package messaging

// Publisher specifies message publishing API.
type Publisher interface {
	// Publishes message to the stream.
	Publish(topic string, msg Message) error

	// Close gracefully closes message publisher's connection.
	Close() error
}

// MessageHandler represents Message handler for Subscriber.
type MessageHandler interface {
	// Handle handles messages passed by underlying implementation.
	Handle(msg Message) error

	// Cancel is used for cleanup during unsubscribing and it's optional.
	Cancel() error
}

// Subscriber specifies message subscription API.
type Subscriber interface {
	// Subscribe subscribes to the message stream and consumes messages.
	Subscribe(id, topic string, handler MessageHandler) error

	// Unsubscribe unsubscribes from the message stream and
	// stops consuming messages.
	Unsubscribe(id, topic string) error
<<<<<<< HEAD

	// Close gracefully closes message subscriber's connection.
	Close() error
=======
>>>>>>> 25ef5418
}

// PubSub  represents aggregation interface for publisher and subscriber.
type PubSub interface {
	Publisher
	Subscriber
}<|MERGE_RESOLUTION|>--- conflicted
+++ resolved
@@ -20,6 +20,13 @@
 	// Cancel is used for cleanup during unsubscribing and it's optional.
 	Cancel() error
 }
+type MessageHandler interface {
+	// Handle handles messages passed by underlying implementation.
+	Handle(msg Message) error
+
+	// Cancel is used for cleanup during unsubscribing and it's optional.
+	Cancel() error
+}
 
 // Subscriber specifies message subscription API.
 type Subscriber interface {
@@ -29,12 +36,9 @@
 	// Unsubscribe unsubscribes from the message stream and
 	// stops consuming messages.
 	Unsubscribe(id, topic string) error
-<<<<<<< HEAD
 
 	// Close gracefully closes message subscriber's connection.
 	Close() error
-=======
->>>>>>> 25ef5418
 }
 
 // PubSub  represents aggregation interface for publisher and subscriber.
