--- conflicted
+++ resolved
@@ -46,18 +46,9 @@
 	return c, nil
 }
 
-<<<<<<< HEAD
-
-func (sdk mfSDK) RemoveCert(id, token string) errors.SDKError {
-	resp, err := request(http.MethodDelete, token, fmt.Sprintf("%s/%s", sdk.certsURL, id), nil)
-	if resp != nil {
-		resp.Body.Close()
-	}
-=======
 func (sdk mfSDK) ViewCert(id, token string) (Cert, errors.SDKError) {
 	url := fmt.Sprintf("%s/%s/%s", sdk.certsURL, certsEndpoint, id)
 	_, body, err := sdk.processRequest(http.MethodGet, url, token, string(CTJSON), nil, http.StatusOK)
->>>>>>> d008ae5d
 	if err != nil {
 		return Cert{}, err
 	}
@@ -70,33 +61,12 @@
 	return cert, nil
 }
 
-<<<<<<< HEAD
-
-func request(method, jwt, url string, data []byte) (*http.Response, errors.SDKError) {
-	req, err := http.NewRequest(method, url, bytes.NewReader(data))
-=======
 func (sdk mfSDK) RevokeCert(id, token string) (time.Time, errors.SDKError) {
 	url := fmt.Sprintf("%s/%s/%s", sdk.certsURL, certsEndpoint, id)
 	_, body, err := sdk.processRequest(http.MethodDelete, url, token, string(CTJSON), nil, http.StatusOK)
->>>>>>> d008ae5d
 	if err != nil {
 		return time.Time{}, err
 	}
-<<<<<<< HEAD
-	resp, err := sdk.sendRequest(req, jwt, string(CTJSON))
-	if err != nil {
-		return nil, errors.NewSDKError(err)
-	}
-	return resp, nil
-}
-
-type certReq struct {
-	ThingID    string `json:"thing_id"`
-	KeyBits    int    `json:"key_bits"`
-	KeyType    string `json:"key_type"`
-	Encryption string `json:"encryption"`
-	Valid      string `json:"ttl"`
-=======
 
 	var rcr revokeCertsRes
 	if err := json.Unmarshal(body, &rcr); err != nil {
@@ -109,5 +79,4 @@
 type certReq struct {
 	ThingID string `json:"thing_id"`
 	Valid   string `json:"ttl"`
->>>>>>> d008ae5d
 }