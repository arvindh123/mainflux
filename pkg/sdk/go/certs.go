// Copyright (c) Mainflux
// SPDX-License-Identifier: Apache-2.0

package sdk

import (
	"bytes"
	"encoding/json"
	"fmt"
	"net/http"

	"github.com/mainflux/mainflux/pkg/errors"
)

const certsEndpoint = "certs"

// Cert represents certs data.
type Cert struct {
	CACert     string `json:"issuing_ca,omitempty"`
	ClientKey  string `json:"client_key,omitempty"`
	ClientCert string `json:"client_cert,omitempty"`
}

func (sdk mfSDK) IssueCert(thingID string, keyBits int, keyType, valid, token string) (Cert, errors.SDKError) {
	r := certReq{
		ThingID: thingID,
		KeyBits: keyBits,
		KeyType: keyType,
		Valid:   valid,
	}
	d, err := json.Marshal(r)
	if err != nil {
		return Cert{}, errors.NewSDKError(err)
	}

	url := fmt.Sprintf("%s/%s", sdk.certsURL, certsEndpoint)
<<<<<<< HEAD
	res, err := request(sdk, http.MethodPost, token, url, d)
	if err != nil {
		return Cert{}, err
	}
	defer res.Body.Close()
	if res.StatusCode != http.StatusCreated {
		return Cert{}, ErrCerts
=======
	resp, err := request(http.MethodPost, token, url, d)
	if err != nil {
		return Cert{}, errors.NewSDKError(err)
>>>>>>> 302d71e8
	}
	defer resp.Body.Close()

	if err := errors.CheckError(resp, http.StatusOK); err != nil {
		return Cert{}, err
	}

	var c Cert
	if err := json.NewDecoder(resp.Body).Decode(&c); err != nil {
		return Cert{}, errors.NewSDKError(err)
	}
	return c, nil
}

<<<<<<< HEAD
func (sdk mfSDK) RemoveCert(id, token string) error {
	res, err := request(sdk, http.MethodDelete, token, fmt.Sprintf("%s/%s", sdk.certsURL, id), nil)
	if res != nil {
		res.Body.Close()
=======
func (sdk mfSDK) RemoveCert(id, token string) errors.SDKError {
	resp, err := request(http.MethodDelete, token, fmt.Sprintf("%s/%s", sdk.certsURL, id), nil)
	if resp != nil {
		resp.Body.Close()
>>>>>>> 302d71e8
	}
	if err != nil {
		return errors.NewSDKError(err)
	}
	switch resp.StatusCode {
	case http.StatusForbidden:
		return errors.NewSDKError(errors.ErrAuthorization)
	default:
		return errors.CheckError(resp, http.StatusNoContent)
	}
}

func (sdk mfSDK) RevokeCert(thingID, certID string, token string) errors.SDKError {
	panic("not implemented")
}

<<<<<<< HEAD
func request(sdk mfSDK, method, jwt, url string, data []byte) (*http.Response, error) {
=======
func request(method, jwt, url string, data []byte) (*http.Response, errors.SDKError) {
>>>>>>> 302d71e8
	req, err := http.NewRequest(method, url, bytes.NewReader(data))
	if err != nil {
		return nil, errors.NewSDKError(err)
	}
	resp, err := sdk.sendRequest(req, jwt, string(CTJSON))
	if err != nil {
		return nil, errors.NewSDKError(err)
	}
	return resp, nil
}

type certReq struct {
	ThingID    string `json:"thing_id"`
	KeyBits    int    `json:"key_bits"`
	KeyType    string `json:"key_type"`
	Encryption string `json:"encryption"`
	Valid      string `json:"ttl"`
}<|MERGE_RESOLUTION|>--- conflicted
+++ resolved
@@ -34,19 +34,9 @@
 	}
 
 	url := fmt.Sprintf("%s/%s", sdk.certsURL, certsEndpoint)
-<<<<<<< HEAD
-	res, err := request(sdk, http.MethodPost, token, url, d)
-	if err != nil {
-		return Cert{}, err
-	}
-	defer res.Body.Close()
-	if res.StatusCode != http.StatusCreated {
-		return Cert{}, ErrCerts
-=======
 	resp, err := request(http.MethodPost, token, url, d)
 	if err != nil {
 		return Cert{}, errors.NewSDKError(err)
->>>>>>> 302d71e8
 	}
 	defer resp.Body.Close()
 
@@ -61,17 +51,11 @@
 	return c, nil
 }
 
-<<<<<<< HEAD
-func (sdk mfSDK) RemoveCert(id, token string) error {
-	res, err := request(sdk, http.MethodDelete, token, fmt.Sprintf("%s/%s", sdk.certsURL, id), nil)
-	if res != nil {
-		res.Body.Close()
-=======
+
 func (sdk mfSDK) RemoveCert(id, token string) errors.SDKError {
 	resp, err := request(http.MethodDelete, token, fmt.Sprintf("%s/%s", sdk.certsURL, id), nil)
 	if resp != nil {
 		resp.Body.Close()
->>>>>>> 302d71e8
 	}
 	if err != nil {
 		return errors.NewSDKError(err)
@@ -88,11 +72,8 @@
 	panic("not implemented")
 }
 
-<<<<<<< HEAD
-func request(sdk mfSDK, method, jwt, url string, data []byte) (*http.Response, error) {
-=======
+
 func request(method, jwt, url string, data []byte) (*http.Response, errors.SDKError) {
->>>>>>> 302d71e8
 	req, err := http.NewRequest(method, url, bytes.NewReader(data))
 	if err != nil {
 		return nil, errors.NewSDKError(err)
