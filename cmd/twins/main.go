// Copyright (c) Mainflux
// SPDX-License-Identifier: Apache-2.0

package main

import (
	"context"
	"fmt"
	"log"
	"os"
	"strconv"
	"time"

	"github.com/go-redis/redis/v8"
	"github.com/mainflux/mainflux"
	authapi "github.com/mainflux/mainflux/auth/api/grpc"
	"github.com/mainflux/mainflux/internal"
	internalauth "github.com/mainflux/mainflux/internal/auth"
	internaldb "github.com/mainflux/mainflux/internal/db"
	"github.com/mainflux/mainflux/internal/server"
	httpserver "github.com/mainflux/mainflux/internal/server/http"
	"github.com/mainflux/mainflux/logger"
	"github.com/mainflux/mainflux/pkg/messaging"
	"github.com/mainflux/mainflux/pkg/messaging/brokers"
	"github.com/mainflux/mainflux/pkg/uuid"
	localusers "github.com/mainflux/mainflux/things/standalone"
	"github.com/mainflux/mainflux/twins"
	"github.com/mainflux/mainflux/twins/api"
	twapi "github.com/mainflux/mainflux/twins/api/http"
	twmongodb "github.com/mainflux/mainflux/twins/mongodb"
	rediscache "github.com/mainflux/mainflux/twins/redis"
	"github.com/mainflux/mainflux/twins/tracing"
	opentracing "github.com/opentracing/opentracing-go"
	"go.mongodb.org/mongo-driver/mongo"
	"golang.org/x/sync/errgroup"
)

const (
	svcName            = "twins"
	queue              = "twins"
	defLogLevel        = "error"
	defHTTPPort        = "8180"
	defJaegerURL       = ""
	defServerCert      = ""
	defServerKey       = ""
	defDB              = "mainflux-twins"
	defDBHost          = "localhost"
	defDBPort          = "27017"
	defCacheURL        = "localhost:6379"
	defCachePass       = ""
	defCacheDB         = "0"
	defStandaloneEmail = ""
	defStandaloneToken = ""
	defClientTLS       = "false"
	defCACerts         = ""
	defChannelID       = ""
	defBrokerURL       = "nats://localhost:4222"
	defAuthURL         = "localhost:8181"
	defAuthTimeout     = "1s"

	envLogLevel        = "MF_TWINS_LOG_LEVEL"
	envHTTPPort        = "MF_TWINS_HTTP_PORT"
	envJaegerURL       = "MF_JAEGER_URL"
	envServerCert      = "MF_TWINS_SERVER_CERT"
	envServerKey       = "MF_TWINS_SERVER_KEY"
	envDB              = "MF_TWINS_DB"
	envDBHost          = "MF_TWINS_DB_HOST"
	envDBPort          = "MF_TWINS_DB_PORT"
	envCacheURL        = "MF_TWINS_CACHE_URL"
	envCachePass       = "MF_TWINS_CACHE_PASS"
	envCacheDB         = "MF_TWINS_CACHE_DB"
	envStandaloneEmail = "MF_TWINS_STANDALONE_EMAIL"
	envStandaloneToken = "MF_TWINS_STANDALONE_TOKEN"
	envClientTLS       = "MF_TWINS_CLIENT_TLS"
	envCACerts         = "MF_TWINS_CA_CERTS"
	envChannelID       = "MF_TWINS_CHANNEL_ID"
	envBrokerURL       = "MF_BROKER_URL"
	envAuthURL         = "MF_AUTH_GRPC_URL"
	envAuthTimeout     = "MF_AUTH_GRPC_TIMEOUT"
)

type config struct {
	logLevel        string
	httpPort        string
	jaegerURL       string
	serverCert      string
	serverKey       string
	dbCfg           twmongodb.Config
	cacheURL        string
	cachePass       string
	cacheDB         string
	standaloneEmail string
	standaloneToken string
	clientTLS       bool
	caCerts         string
	channelID       string
	brokerURL       string

	authURL     string
	authTimeout time.Duration
}

func main() {
	cfg := loadConfig()
	ctx, cancel := context.WithCancel(context.Background())
	g, ctx := errgroup.WithContext(ctx)

	logger, err := logger.New(os.Stdout, cfg.logLevel)
	if err != nil {
		log.Fatalf(err.Error())
	}

	cacheClient := internaldb.ConnectToRedis(cfg.cacheURL, cfg.cachePass, cfg.cacheDB, logger)
	cacheTracer, cacheCloser := internalauth.Jaeger("twins_cache", cfg.jaegerURL, logger)
	defer cacheCloser.Close()

	db, err := twmongodb.Connect(cfg.dbCfg, logger)
	if err != nil {
		logger.Error(err.Error())
		os.Exit(1)
	}
	dbTracer, dbCloser := internalauth.Jaeger("twins_db", cfg.jaegerURL, logger)
	defer dbCloser.Close()

	authTracer, authCloser := internalauth.Jaeger("auth", cfg.jaegerURL, logger)
	defer authCloser.Close()
	auth, _ := createAuthClient(cfg, authTracer, logger)

	pubSub, err := brokers.NewPubSub(cfg.brokerURL, queue, logger)
	if err != nil {
		logger.Error(fmt.Sprintf("Failed to connect to message broker: %s", err))
		os.Exit(1)
	}
	defer pubSub.Close()

	svc := newService(svcName, pubSub, cfg.channelID, auth, dbTracer, db, cacheTracer, cacheClient, logger)

	tracer, closer := internalauth.Jaeger("twins", cfg.jaegerURL, logger)
	defer closer.Close()

	hs := httpserver.New(ctx, cancel, svcName, "", cfg.httpPort, twapi.MakeHandler(tracer, svc, logger), cfg.serverCert, cfg.serverKey, logger)
	g.Go(func() error {
		return hs.Start()
	})

	g.Go(func() error {
		return server.StopSignalHandler(ctx, cancel, logger, svcName, hs)
	})

	if err := g.Wait(); err != nil {
		logger.Error(fmt.Sprintf("Twins service terminated: %s", err))
	}
}

func loadConfig() config {
	tls, err := strconv.ParseBool(mainflux.Env(envClientTLS, defClientTLS))
	if err != nil {
		log.Fatalf("Invalid value passed for %s\n", envClientTLS)
	}

	authTimeout, err := time.ParseDuration(mainflux.Env(envAuthTimeout, defAuthTimeout))
	if err != nil {
		log.Fatalf("Invalid %s value: %s", envAuthTimeout, err.Error())
	}

	dbCfg := twmongodb.Config{
		Name: mainflux.Env(envDB, defDB),
		Host: mainflux.Env(envDBHost, defDBHost),
		Port: mainflux.Env(envDBPort, defDBPort),
	}

	return config{
		logLevel:        mainflux.Env(envLogLevel, defLogLevel),
		httpPort:        mainflux.Env(envHTTPPort, defHTTPPort),
		serverCert:      mainflux.Env(envServerCert, defServerCert),
		serverKey:       mainflux.Env(envServerKey, defServerKey),
		jaegerURL:       mainflux.Env(envJaegerURL, defJaegerURL),
		dbCfg:           dbCfg,
		cacheURL:        mainflux.Env(envCacheURL, defCacheURL),
		cachePass:       mainflux.Env(envCachePass, defCachePass),
		cacheDB:         mainflux.Env(envCacheDB, defCacheDB),
		standaloneEmail: mainflux.Env(envStandaloneEmail, defStandaloneEmail),
		standaloneToken: mainflux.Env(envStandaloneToken, defStandaloneToken),
		clientTLS:       tls,
		caCerts:         mainflux.Env(envCACerts, defCACerts),
		channelID:       mainflux.Env(envChannelID, defChannelID),
		brokerURL:       mainflux.Env(envBrokerURL, defBrokerURL),
		authURL:         mainflux.Env(envAuthURL, defAuthURL),
		authTimeout:     authTimeout,
	}
}

func createAuthClient(cfg config, tracer opentracing.Tracer, logger logger.Logger) (mainflux.AuthServiceClient, func() error) {
	if cfg.standaloneEmail != "" && cfg.standaloneToken != "" {
		return localusers.NewAuthService(cfg.standaloneEmail, cfg.standaloneToken), nil
	}

	conn := internalauth.ConnectToAuth(cfg.clientTLS, cfg.caCerts, cfg.authURL, svcName, logger)
	return authapi.NewClient(tracer, conn, cfg.authTimeout), conn.Close
}

func newService(id string, ps messaging.PubSub, chanID string, users mainflux.AuthServiceClient, dbTracer opentracing.Tracer, db *mongo.Database, cacheTracer opentracing.Tracer, cacheClient *redis.Client, logger logger.Logger) twins.Service {
	twinRepo := twmongodb.NewTwinRepository(db)
	twinRepo = tracing.TwinRepositoryMiddleware(dbTracer, twinRepo)

	stateRepo := twmongodb.NewStateRepository(db)
	stateRepo = tracing.StateRepositoryMiddleware(dbTracer, stateRepo)

	idProvider := uuid.New()
	twinCache := rediscache.NewTwinCache(cacheClient)
	twinCache = tracing.TwinCacheMiddleware(cacheTracer, twinCache)

	svc := twins.New(ps, users, twinRepo, twinCache, stateRepo, idProvider, chanID, logger)
	svc = api.LoggingMiddleware(svc, logger)
<<<<<<< HEAD
	svc = api.MetricsMiddleware(
		svc,
		kitprometheus.NewCounterFrom(stdprometheus.CounterOpts{
			Namespace: "twins",
			Subsystem: "api",
			Name:      "request_count",
			Help:      "Number of requests received.",
		}, []string{"method"}),
		kitprometheus.NewSummaryFrom(stdprometheus.SummaryOpts{
			Namespace: "twins",
			Subsystem: "api",
			Name:      "request_latency_microseconds",
			Help:      "Total duration of requests in microseconds.",
		}, []string{"method"}),
	)
	err := ps.Subscribe(id, brokers.SubjectAllChannels, handle(logger, chanID, svc))
=======
	counter, latency := internal.MakeMetrics(svcName, "api")
	svc = api.MetricsMiddleware(svc, counter, latency)

	err := ps.Subscribe(id, nats.SubjectAllChannels, handle(logger, chanID, svc))
>>>>>>> 25ef5418
	if err != nil {
		logger.Error(err.Error())
		os.Exit(1)
	}
<<<<<<< HEAD
=======

>>>>>>> 25ef5418
	return svc
}

func handle(logger logger.Logger, chanID string, svc twins.Service) handlerFunc {
	return func(msg messaging.Message) error {
		if msg.Channel == chanID {
			return nil
		}

		if err := svc.SaveStates(&msg); err != nil {
			logger.Error(fmt.Sprintf("State save failed: %s", err))
			return err
		}

		return nil
	}
}

type handlerFunc func(msg messaging.Message) error

func (h handlerFunc) Handle(msg messaging.Message) error {
	return h(msg)
}

func (h handlerFunc) Cancel() error {
	return nil
}<|MERGE_RESOLUTION|>--- conflicted
+++ resolved
@@ -4,6 +4,7 @@
 package main
 
 import (
+	"context"
 	"context"
 	"fmt"
 	"log"
@@ -14,6 +15,11 @@
 	"github.com/go-redis/redis/v8"
 	"github.com/mainflux/mainflux"
 	authapi "github.com/mainflux/mainflux/auth/api/grpc"
+	"github.com/mainflux/mainflux/internal"
+	internalauth "github.com/mainflux/mainflux/internal/auth"
+	internaldb "github.com/mainflux/mainflux/internal/db"
+	"github.com/mainflux/mainflux/internal/server"
+	httpserver "github.com/mainflux/mainflux/internal/server/http"
 	"github.com/mainflux/mainflux/internal"
 	internalauth "github.com/mainflux/mainflux/internal/auth"
 	internaldb "github.com/mainflux/mainflux/internal/db"
@@ -104,12 +110,16 @@
 	cfg := loadConfig()
 	ctx, cancel := context.WithCancel(context.Background())
 	g, ctx := errgroup.WithContext(ctx)
+	ctx, cancel := context.WithCancel(context.Background())
+	g, ctx := errgroup.WithContext(ctx)
 
 	logger, err := logger.New(os.Stdout, cfg.logLevel)
 	if err != nil {
 		log.Fatalf(err.Error())
 	}
 
+	cacheClient := internaldb.ConnectToRedis(cfg.cacheURL, cfg.cachePass, cfg.cacheDB, logger)
+	cacheTracer, cacheCloser := internalauth.Jaeger("twins_cache", cfg.jaegerURL, logger)
 	cacheClient := internaldb.ConnectToRedis(cfg.cacheURL, cfg.cachePass, cfg.cacheDB, logger)
 	cacheTracer, cacheCloser := internalauth.Jaeger("twins_cache", cfg.jaegerURL, logger)
 	defer cacheCloser.Close()
@@ -120,8 +130,10 @@
 		os.Exit(1)
 	}
 	dbTracer, dbCloser := internalauth.Jaeger("twins_db", cfg.jaegerURL, logger)
+	dbTracer, dbCloser := internalauth.Jaeger("twins_db", cfg.jaegerURL, logger)
 	defer dbCloser.Close()
 
+	authTracer, authCloser := internalauth.Jaeger("auth", cfg.jaegerURL, logger)
 	authTracer, authCloser := internalauth.Jaeger("auth", cfg.jaegerURL, logger)
 	defer authCloser.Close()
 	auth, _ := createAuthClient(cfg, authTracer, logger)
@@ -134,7 +146,9 @@
 	defer pubSub.Close()
 
 	svc := newService(svcName, pubSub, cfg.channelID, auth, dbTracer, db, cacheTracer, cacheClient, logger)
-
+	svc := newService(svcName, pubSub, cfg.channelID, auth, dbTracer, db, cacheTracer, cacheClient, logger)
+
+	tracer, closer := internalauth.Jaeger("twins", cfg.jaegerURL, logger)
 	tracer, closer := internalauth.Jaeger("twins", cfg.jaegerURL, logger)
 	defer closer.Close()
 
@@ -143,10 +157,22 @@
 		return hs.Start()
 	})
 
+	hs := httpserver.New(ctx, cancel, svcName, "", cfg.httpPort, twapi.MakeHandler(tracer, svc, logger), cfg.serverCert, cfg.serverKey, logger)
+	g.Go(func() error {
+		return hs.Start()
+	})
+
 	g.Go(func() error {
 		return server.StopSignalHandler(ctx, cancel, logger, svcName, hs)
 	})
-
+	g.Go(func() error {
+		return server.StopSignalHandler(ctx, cancel, logger, svcName, hs)
+	})
+
+	if err := g.Wait(); err != nil {
+		logger.Error(fmt.Sprintf("Twins service terminated: %s", err))
+	}
+}
 	if err := g.Wait(); err != nil {
 		logger.Error(fmt.Sprintf("Twins service terminated: %s", err))
 	}
@@ -196,9 +222,11 @@
 	}
 
 	conn := internalauth.ConnectToAuth(cfg.clientTLS, cfg.caCerts, cfg.authURL, svcName, logger)
+	conn := internalauth.ConnectToAuth(cfg.clientTLS, cfg.caCerts, cfg.authURL, svcName, logger)
 	return authapi.NewClient(tracer, conn, cfg.authTimeout), conn.Close
 }
 
+func newService(id string, ps messaging.PubSub, chanID string, users mainflux.AuthServiceClient, dbTracer opentracing.Tracer, db *mongo.Database, cacheTracer opentracing.Tracer, cacheClient *redis.Client, logger logger.Logger) twins.Service {
 func newService(id string, ps messaging.PubSub, chanID string, users mainflux.AuthServiceClient, dbTracer opentracing.Tracer, db *mongo.Database, cacheTracer opentracing.Tracer, cacheClient *redis.Client, logger logger.Logger) twins.Service {
 	twinRepo := twmongodb.NewTwinRepository(db)
 	twinRepo = tracing.TwinRepositoryMiddleware(dbTracer, twinRepo)
@@ -212,7 +240,6 @@
 
 	svc := twins.New(ps, users, twinRepo, twinCache, stateRepo, idProvider, chanID, logger)
 	svc = api.LoggingMiddleware(svc, logger)
-<<<<<<< HEAD
 	svc = api.MetricsMiddleware(
 		svc,
 		kitprometheus.NewCounterFrom(stdprometheus.CounterOpts{
@@ -229,23 +256,15 @@
 		}, []string{"method"}),
 	)
 	err := ps.Subscribe(id, brokers.SubjectAllChannels, handle(logger, chanID, svc))
-=======
-	counter, latency := internal.MakeMetrics(svcName, "api")
-	svc = api.MetricsMiddleware(svc, counter, latency)
-
-	err := ps.Subscribe(id, nats.SubjectAllChannels, handle(logger, chanID, svc))
->>>>>>> 25ef5418
 	if err != nil {
 		logger.Error(err.Error())
 		os.Exit(1)
 	}
-<<<<<<< HEAD
-=======
-
->>>>>>> 25ef5418
 	return svc
 }
 
+func handle(logger logger.Logger, chanID string, svc twins.Service) handlerFunc {
+	return func(msg messaging.Message) error {
 func handle(logger logger.Logger, chanID string, svc twins.Service) handlerFunc {
 	return func(msg messaging.Message) error {
 		if msg.Channel == chanID {
@@ -269,4 +288,12 @@
 
 func (h handlerFunc) Cancel() error {
 	return nil
+type handlerFunc func(msg messaging.Message) error
+
+func (h handlerFunc) Handle(msg messaging.Message) error {
+	return h(msg)
+}
+
+func (h handlerFunc) Cancel() error {
+	return nil
 }