--- conflicted
+++ resolved
@@ -118,10 +118,9 @@
 	repo := newService(session, logger)
 
 	g.Go(func() error {
-		return startHTTPServer(ctx, repo, tc, cfg, logger)
+		return startHTTPServer(ctx, repo, tc, auth, cfg, logger)
 	})
 
-<<<<<<< HEAD
 	g.Go(func() error {
 		if sig := errors.SignalHandler(ctx); sig != nil {
 			cancel()
@@ -132,18 +131,6 @@
 	if err := g.Wait(); err != nil {
 		logger.Error(fmt.Sprintf("Cassandra reader service terminated: %s", err))
 	}
-}
-=======
-	go startHTTPServer(repo, tc, auth, cfg, errs, logger)
-
-	go func() {
-		c := make(chan os.Signal)
-		signal.Notify(c, syscall.SIGINT)
-		errs <- fmt.Errorf("%s", <-c)
-	}()
-
-	err = <-errs
-	logger.Error(fmt.Sprintf("Cassandra reader service terminated: %s", err))
 }
 
 func connectToAuth(cfg config, logger logger.Logger) *grpc.ClientConn {
@@ -172,7 +159,6 @@
 	return conn
 }
 
->>>>>>> d51a79c5
 func loadConfig() config {
 	dbPort, err := strconv.Atoi(mainflux.Env(envDBPort, defDBPort))
 	if err != nil {
@@ -299,11 +285,10 @@
 	return repo
 }
 
-<<<<<<< HEAD
-func startHTTPServer(ctx context.Context, repo readers.MessageRepository, tc mainflux.ThingsServiceClient, cfg config, logger logger.Logger) error {
+func startHTTPServer(ctx context.Context, repo readers.MessageRepository, tc mainflux.ThingsServiceClient, ac mainflux.AuthServiceClient, cfg config, logger logger.Logger) error {
 	p := fmt.Sprintf(":%s", cfg.port)
 	errCh := make(chan error)
-	server := &http.Server{Addr: p, Handler: api.MakeHandler(repo, tc, "cassandra-reader")}
+	server := &http.Server{Addr: p, Handler: api.MakeHandler(repo, tc, ac, "cassandra-reader")}
 	switch {
 	case cfg.serverCert != "" || cfg.serverKey != "":
 		logger.Info(fmt.Sprintf("Cassandra reader service started using https on port %s with cert %s key %s", cfg.port, cfg.serverCert, cfg.serverKey))
@@ -329,16 +314,5 @@
 	case err := <-errCh:
 		return err
 	}
-=======
-func startHTTPServer(repo readers.MessageRepository, tc mainflux.ThingsServiceClient, ac mainflux.AuthServiceClient, cfg config, errs chan error, logger logger.Logger) {
-	p := fmt.Sprintf(":%s", cfg.port)
-	if cfg.serverCert != "" || cfg.serverKey != "" {
-		logger.Info(fmt.Sprintf("Cassandra reader service started using https on port %s with cert %s key %s",
-			cfg.port, cfg.serverCert, cfg.serverKey))
-		errs <- http.ListenAndServeTLS(p, cfg.serverCert, cfg.serverKey, api.MakeHandler(repo, tc, ac, "cassandra-reader"))
-		return
-	}
-	logger.Info(fmt.Sprintf("Cassandra reader service started, exposed port %s", cfg.port))
-	errs <- http.ListenAndServe(p, api.MakeHandler(repo, tc, ac, "cassandra-reader"))
->>>>>>> d51a79c5
+
 }