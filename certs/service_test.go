--- conflicted
+++ resolved
@@ -40,12 +40,6 @@
 	thingKey   = "thingKey"
 	thingID    = "1"
 	ttl        = "1h"
-<<<<<<< HEAD
-=======
-	certNum    = 10
-
-	cfgAuthTimeout = "1s"
->>>>>>> d00d13da
 
 	caPath            = "../docker/ssl/certs/ca.crt"
 	caKeyPath         = "../docker/ssl/certs/ca.key"
@@ -73,13 +67,7 @@
 	idp := uuid.NewMock()
 	pki := mocks.NewPkiAgent(tlsCert, caCert, cfgSignRSABits, cfgSignHoursValid)
 
-<<<<<<< HEAD
 	return certs.New(auth, repo, idp, pki, sdk), nil
-=======
-	pki := mocks.NewPkiAgent(tlsCert, caCert, cfgSignHoursValid, authTimeout)
-
-	return certs.New(auth, repo, sdk, pki), nil
->>>>>>> d00d13da
 }
 
 func newThingsService(auth mainflux.AuthServiceClient) things.Service {
